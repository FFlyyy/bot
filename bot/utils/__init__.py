--- conflicted
+++ resolved
@@ -22,7 +22,6 @@
     pass
 
 
-<<<<<<< HEAD
 async def send_to_paste_service(http_session: ClientSession, contents: str, *, extension: str = "") -> Optional[str]:
     """
     Upload `contents` to the paste service.
@@ -65,8 +64,8 @@
             f"Got unexpected JSON response from paste service: {response_json}\n"
             f"trying again ({attempt}/{FAILED_REQUEST_ATTEMPTS})."
         )
-=======
+
+
 def pad_base64(data: str) -> str:
     """Return base64 `data` with padding characters to ensure its length is a multiple of 4."""
-    return data + "=" * (-len(data) % 4)
->>>>>>> e3704162
+    return data + "=" * (-len(data) % 4)