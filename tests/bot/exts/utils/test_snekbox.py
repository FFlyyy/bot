--- conflicted
+++ resolved
@@ -211,14 +211,7 @@
         mocked_filter_cog.filter_eval = AsyncMock(return_value=False)
         self.bot.get_cog.return_value = mocked_filter_cog
 
-<<<<<<< HEAD
         await self.cog.send_eval(ctx, 'MyAwesomeCode', format_func=self.cog.format_output)
-        ctx.send.assert_called_once_with(
-            '@LemonLemonishBeard#0042 :yay!: Return code 0.\n\n```\n[No output]\n```'
-        )
-        self.cog.post_eval.assert_called_once_with('MyAwesomeCode', args=None)
-=======
-        await self.cog.send_eval(ctx, 'MyAwesomeCode')
 
         ctx.send.assert_called_once()
         self.assertEqual(
@@ -229,8 +222,7 @@
         expected_allowed_mentions = AllowedMentions(everyone=False, roles=False, users=[ctx.author])
         self.assertEqual(allowed_mentions.to_dict(), expected_allowed_mentions.to_dict())
 
-        self.cog.post_eval.assert_called_once_with('MyAwesomeCode')
->>>>>>> 26c5587a
+        self.cog.post_eval.assert_called_once_with('MyAwesomeCode', args=None)
         self.cog.get_status_emoji.assert_called_once_with({'stdout': '', 'returncode': 0})
         self.cog.get_results_message.assert_called_once_with({'stdout': '', 'returncode': 0})
         self.cog.format_output.assert_called_once_with('')
@@ -251,15 +243,7 @@
         mocked_filter_cog.filter_eval = AsyncMock(return_value=False)
         self.bot.get_cog.return_value = mocked_filter_cog
 
-<<<<<<< HEAD
         await self.cog.send_eval(ctx, 'MyAwesomeCode', format_func=self.cog.format_output)
-        ctx.send.assert_called_once_with(
-            '@LemonLemonishBeard#0042 :yay!: Return code 0.'
-            '\n\n```\nWay too long beard\n```\nFull output: lookatmybeard.com'
-        )
-        self.cog.post_eval.assert_called_once_with('MyAwesomeCode', args=None)
-=======
-        await self.cog.send_eval(ctx, 'MyAwesomeCode')
 
         ctx.send.assert_called_once()
         self.assertEqual(
@@ -268,8 +252,7 @@
             '\n\n```\nWay too long beard\n```\nFull output: lookatmybeard.com'
         )
 
-        self.cog.post_eval.assert_called_once_with('MyAwesomeCode')
->>>>>>> 26c5587a
+        self.cog.post_eval.assert_called_once_with('MyAwesomeCode', args=None)
         self.cog.get_status_emoji.assert_called_once_with({'stdout': 'Way too long beard', 'returncode': 0})
         self.cog.get_results_message.assert_called_once_with({'stdout': 'Way too long beard', 'returncode': 0})
         self.cog.format_output.assert_called_once_with('Way too long beard')
@@ -289,14 +272,7 @@
         mocked_filter_cog.filter_eval = AsyncMock(return_value=False)
         self.bot.get_cog.return_value = mocked_filter_cog
 
-<<<<<<< HEAD
         await self.cog.send_eval(ctx, 'MyAwesomeCode', format_func=self.cog.format_output)
-        ctx.send.assert_called_once_with(
-            '@LemonLemonishBeard#0042 :nope!: Return code 127.\n\n```\nBeard got stuck in the eval\n```'
-        )
-        self.cog.post_eval.assert_called_once_with('MyAwesomeCode', args=None)
-=======
-        await self.cog.send_eval(ctx, 'MyAwesomeCode')
 
         ctx.send.assert_called_once()
         self.assertEqual(
@@ -304,8 +280,7 @@
             '@LemonLemonishBeard#0042 :nope!: Return code 127.\n\n```\nBeard got stuck in the eval\n```'
         )
 
-        self.cog.post_eval.assert_called_once_with('MyAwesomeCode')
->>>>>>> 26c5587a
+        self.cog.post_eval.assert_called_once_with('MyAwesomeCode', args=None)
         self.cog.get_status_emoji.assert_called_once_with({'stdout': 'ERROR', 'returncode': 127})
         self.cog.get_results_message.assert_called_once_with({'stdout': 'ERROR', 'returncode': 127})
         self.cog.format_output.assert_not_called()
